--- conflicted
+++ resolved
@@ -142,17 +142,6 @@
             value='{cache}/{nodeType}/{uid0}/cameraInit.sfm',
             uid=[],
         ),
-<<<<<<< HEAD
-        desc.File(
-            name='outputSfm',
-            label='Output SfM',
-            description='''''',
-            value='{cache}/{nodeType}/{uid0}/sfm_data.json',
-            uid=[],
-            group='',  # not a command line argument
-        )
-=======
->>>>>>> 84822977
     ]
 
     def updateInternals(self, node):
@@ -234,11 +223,7 @@
         """
         if node.viewpoints:
             sfmData = {
-<<<<<<< HEAD
-                "resources": [v.get("image", "") for v in node.viewpoints.getPrimitiveValue(exportDefault=False)],
-=======
-                "resources": [v["path"] for v in node.viewpoints.getPrimitiveValue(exportDefault=False)],
->>>>>>> 84822977
+                "resources": [v.get("path", "") for v in node.viewpoints.getPrimitiveValue(exportDefault=False)],
             }
             node.viewpointsFile = '{cache}/{nodeType}/{uid0}/viewpoints.json'.format(**node._cmdVars)
             with open(node.viewpointsFile, 'w') as f:
