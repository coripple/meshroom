--- conflicted
+++ resolved
@@ -69,89 +69,6 @@
     , _name(_date.toString("yyyyMMdd_HHmmss"))
     , _steps(new StepModel(this))
     , _images(new ResourceModel(this))
-<<<<<<< HEAD
-    , _user(std::getenv("USER"))
-{
-    // create feature detection step
-    Step* step = new Step("feature_detection");
-    Attribute* att = new Attribute();
-    att->setType(2); // combo
-    att->setKey("describerPreset");
-    att->setName("quality");
-    att->setValue("Normal");
-    att->setOptions(QStringList({"Normal", "High", "Ultra"}));
-    step->attributes()->addAttribute(att);
-    att = new Attribute();
-    att->setType(2); // combo
-    att->setKey("method");
-    att->setName("method");
-    att->setValue("SIFT");
-    att->setOptions(QStringList({"SIFT", "CCTAG3", "SIFT_CCTAG3"}));
-    step->attributes()->addAttribute(att);
-    _steps->addStep(step);
-
-    // create meshing step
-    step = new Step("meshing");
-    att = new Attribute();
-    att->setType(1); // slider
-    att->setKey("scale");
-    att->setName("meshing scale");
-    att->setValue(2);
-    att->setMin(1);
-    att->setMax(10);
-    att->setStep(1);
-    step->attributes()->addAttribute(att);
-    att = new Attribute();
-    att->setType(2); // combo
-    att->setKey("enabled");
-    att->setName("Meshing");
-    att->setValue("0");
-    att->setOptions(QStringList({"1", "0"}));
-    step->attributes()->addAttribute(att);
-    _steps->addStep(step);
-
-    // create sfm step
-    step = new Step("sfm");
-    att = new Attribute();
-    att->setType(3); // pair selector
-    att->setKey("initial_pair");
-    att->setName("initial pair");
-    att->setValue(QStringList({"", ""}));
-    step->attributes()->addAttribute(att);
-    _steps->addStep(step);
-
-    // create sfm step
-    step = new Step("undistort");
-    att = new Attribute();
-    att->setType(2); // combo
-    att->setKey("enabled");
-    att->setName("Undistort");
-    att->setValue("0");
-    att->setOptions(QStringList({"1", "0"}));
-    step->attributes()->addAttribute(att);
-    _steps->addStep(step);
-
-    // load job settings
-    load();
-    // signal/slot connection: initial_pair automatic selection
-    QObject::connect(_images, SIGNAL(countChanged(int)), this, SLOT(selectPair()));
-    // signal/lot connection: thumbnail selection
-    QObject::connect(_images, SIGNAL(countChanged(int)), this, SLOT(selectThumbnail()));
-    // signal/slot connection: job auto-save
-    QObject::connect(this, SIGNAL(dataChanged()), this, SLOT(save()));
-    connect(_images, SIGNAL(countChanged(int)), this, SLOT(save()));
-    for(size_t i = 0; i < _steps->rowCount(); i++)
-    {
-        QModelIndex id = _steps->index(i, 0);
-        Step* step = _steps->data(id, StepModel::ModelDataRole).value<Step*>();
-        connect(step->attributes(), SIGNAL(dataChanged(const QModelIndex&, const QModelIndex&)),
-                this, SLOT(save()));
-    }
-}
-
-void Job::setUrl(const QUrl& url)
-=======
->>>>>>> 340ea066
 {
     // compute job url
     if(!project)
@@ -282,7 +199,7 @@
 bool Job::save()
 {
     // return in case the job is already started
-    if(isStarted())
+    if((int)_status >= 0)
         return false;
     // build the JSON object for this job
     QJsonObject json;
@@ -317,86 +234,33 @@
     // do not start an invalid job
     if(!isStartable())
         return false;
-    // create the build directory
-    QDir dir(_url.toLocalFile());
-    if(!dir.mkpath("build"))
-    {
-        qCritical() << LOGID << "unable to create the job directory";
-        return false;
-    }
     // define the program path
     QString startCommand = std::getenv("MESHROOM_START_COMMAND");
     if(startCommand.isEmpty())
         startCommand = QCoreApplication::applicationDirPath() + "/scripts/job_start.py";
     // and add command arguments
-<<<<<<< HEAD
-
-    QString jobPath = _url.toLocalFile() + "/job.json";
+    QStringList arguments;
+    local ? arguments.append("--engine=local") : arguments.append("--engine=tractor");
+    arguments.append(_url.toLocalFile() + "/job.json");
     // run the process
-    QProcess process;
-    bool processStatus = false;
-    if(local)
-    {
-      QString terminal = std::getenv("MESHROOM_TERMINAL");
-      if(terminal.isEmpty())
-        terminal = "xterm";
-
-      QStringList arguments;
-      // terminal args
-      arguments << QString("-title") << _name+" - "+QString::fromStdString(std::to_string(_images->rowCount()))+" images\"" << "-hold" << "-e";
-      // command line to execute
-      arguments << startCommand << jobPath << "--engine=local";
-      qint64 * pid = 0;
-      QString workingDirectory;
-      qInfo() << "Start command detached: " << terminal << " " << arguments.join(" ");
-      processStatus = process.startDetached(terminal, arguments, workingDirectory, pid);
-    }
-    else
-    {
-      QStringList arguments;
-      arguments << jobPath;
-      qInfo() << "Start command: " << startCommand << " " << arguments.join(" ");
-      process.start(startCommand, arguments);
-      processStatus = process.waitForFinished();
-    }
-
-    if(!processStatus)
-=======
-    QStringList arguments;
-    arguments.append(_url.toLocalFile() + "/job.json");
-    // then run the process
     QProcess process;
     process.setProgram(startCommand);
     process.setArguments(arguments);
     process.start();
-    // wait for the end of the process
     if(!process.waitForFinished())
->>>>>>> 340ea066
-    {
-        // remove the build directory in case of error
-        qCritical() << LOGID << "unable to start job";
-        dir.cd("build");
-        dir.removeRecursively();
-        return false;
-    }
-<<<<<<< HEAD
-
-    // change the job status
-    JobModel* model = qobject_cast<JobModel*>(parent());
-    assert(model);
-    model->setData(_modelIndex, 0, JobModel::StatusRole); // BLOCKED
-    qInfo() << _name << ": job started";
-=======
+    {
+        qCritical() << LOGID << ": unable to start job";
+        return false;
+    }
     // and refresh the job status
     qInfo() << LOGID << "job started";
     refresh();
->>>>>>> 340ea066
     return true;
 }
 
 void Job::refresh()
 {
-    if(!isStarted())
+    if(!isStoredOnDisk())
     {
         setStatus(NOTSTARTED);
         return;
@@ -485,12 +349,6 @@
         return false;
     }
     return true;
-}
-
-bool Job::isStarted()
-{
-    QDir dir(_url.toLocalFile()+"/build");
-    return (dir.exists() && isStoredOnDisk());
 }
 
 bool Job::isPairA(const QUrl& url)
@@ -592,7 +450,9 @@
     obj->insert("steps", stepsObject);
 }
 
-void Job::deserializeFromJSON(const QJsonObject& obj)
+void Job::deserializeFromJSON(const QJsonObject& obj
+
+)
 {
     autoSaveOff();
     // read global job settings
