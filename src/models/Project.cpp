#include "Project.hpp"
#include <QJsonDocument>
#include <QJsonObject>
#include <QDir>
#include <QDebug>

#define LOGID (QString("[project:%1]").arg(_name)).toStdString().c_str()

namespace meshroom
{

Project::Project(const QUrl& url)
    : _url(url)
    , _name(url.fileName())
    , _jobs(new JobModel(this))
    , _proxy(new QSortFilterProxyModel(this))
{
    // setup proxy filters
    _proxy->setSourceModel(_jobs);
    _proxy->setFilterRole(JobModel::NameRole);
    // load project settings
    load();
    // populate with project's jobs
    populate();
    // signal/slot connection: project auto-save
    QObject::connect(this, SIGNAL(nameChanged()), this, SLOT(save()));
}

void Project::setName(const QString& name)
{
    if(_name == name)
        return;
    _name = name;
    emit nameChanged();
}

bool Project::load()
{
    // open a file handler
    QDir projectDirectory(_url.toLocalFile());
    QFile projectFile(projectDirectory.filePath("project.json"));
    if(!projectFile.open(QIODevice::ReadOnly))
    {
<<<<<<< HEAD
        qInfo() << _name << ": unable to read the project descriptor file"
=======
        qInfo() << LOGID << "unable to read the project descriptor file"
>>>>>>> 340ea066
                << projectFile.fileName();
        return false;
    }
    // read it and close the file handler
    QByteArray data = projectFile.readAll();
    projectFile.close();
    // parse data as JSON
    QJsonParseError parseError;
    QJsonDocument jsonDocument(QJsonDocument::fromJson(data, &parseError));
    if(parseError.error != QJsonParseError::NoError)
    {
        qWarning() << LOGID << "malformed JSON file" << projectFile.fileName();
        return false;
    }
    // read project attributes
    QJsonObject json = jsonDocument.object();
    deserializeFromJSON(json);
    return true;
}

bool Project::save()
{
    if(!_url.isValid())
        return false;
    // build the JSON object for this project
    QJsonObject json;
    serializeToJSON(&json);
    // open a file handler
    QDir projectDirectory(_url.toLocalFile());
    QFile projectFile(projectDirectory.filePath("project.json"));
    if(!projectFile.open(QIODevice::WriteOnly | QIODevice::Text))
    {
        qWarning() << LOGID << "unable to write the project descriptor file"
                   << projectFile.fileName();
        return false;
    }
    // write & close the file handler
    QJsonDocument jsonDocument(json);
    projectFile.write(jsonDocument.toJson());
    projectFile.close();
    return true;
}

void Project::setFilterRegexp(const QString& regexp)
{
    _proxy->setFilterRegExp(QRegExp(regexp));
}

void Project::populate()
{
    QDir dir(_url.toLocalFile());
    dir.cd("reconstructions");
    // list sub-directories to retrieve all existing jobs
    QStringList jobs = dir.entryList(QDir::Dirs | QDir::NoDotAndDotDot);
    for(size_t i = 0; i < jobs.length(); ++i)
    {
        Job* job = new Job(this);
        if(job->load(QUrl::fromLocalFile(dir.absoluteFilePath(jobs[i]))))
            _jobs->addJob(job);
    }
    // we should have at least one job
    if(_jobs->rowCount() <= 0)
    {
        Job* job = new Job(this);
        _jobs->addJob(job);
    }
}

void Project::serializeToJSON(QJsonObject* obj) const
{
    if(!obj)
        return;
    obj->insert("name", _name);
}

void Project::deserializeFromJSON(const QJsonObject& obj)
{
    if(!obj.contains("name"))
        return;
    _name = obj["name"].toString();
}

} // namespace<|MERGE_RESOLUTION|>--- conflicted
+++ resolved
@@ -41,11 +41,7 @@
     QFile projectFile(projectDirectory.filePath("project.json"));
     if(!projectFile.open(QIODevice::ReadOnly))
     {
-<<<<<<< HEAD
-        qInfo() << _name << ": unable to read the project descriptor file"
-=======
         qInfo() << LOGID << "unable to read the project descriptor file"
->>>>>>> 340ea066
                 << projectFile.fileName();
         return false;
     }
